<!-- START doctoc generated TOC please keep comment here to allow auto update -->
<!-- ALL-CONTRIBUTORS-BADGE:START - Do not remove or modify this section -->
[![All Contributors](https://img.shields.io/badge/all_contributors-1-orange.svg?style=flat-square)](#contributors-)
<!-- ALL-CONTRIBUTORS-BADGE:END -->
<!-- DON'T EDIT THIS SECTION, INSTEAD RE-RUN doctoc TO UPDATE -->
**Table of Contents**  *generated with [DocToc](https://github.com/ktechhub/doctoc)*

<!---toc start-->

* [PyWebGuard](#pywebguard)
  * [Key Features](#key-features)
  * [Quick Start](#quick-start)
  * [Documentation](#documentation)
  * [Contributors](#contributors)
  * [License](#license)

<!---toc end-->

<!-- END doctoc generated TOC please keep comment here to allow auto update -->
# PyWebGuard
[![PyPI version](https://badge.fury.io/py/pywebguard.svg)](https://badge.fury.io/py/pywebguard)
[![Python Versions](https://img.shields.io/pypi/pyversions/pywebguard.svg)](https://pypi.org/project/pywebguard/)
[![License](https://img.shields.io/github/license/py-daily/pywebguard.svg)](https://github.com/py-daily/pywebguard/blob/main/LICENSE)

A comprehensive security library for Python web applications, providing middleware for IP filtering, rate limiting, and other security features with both synchronous and asynchronous support.

For detailed installation instructions and configuration options, see [Installation Guide](docs/installation.md).

## Key Features

- **IP Whitelisting and Blacklisting**: Control access based on IP addresses
- **User Agent Filtering**: Block requests from specific user agents
- **Rate Limiting**: Limit the number of requests from a single IP
  - **Per-Route Rate Limiting**: Set different rate limits for different endpoints
  - **Bulk Configuration**: Configure rate limits for multiple routes at once
  - **Pattern Matching**: Use wildcards to apply rate limits to groups of routes
- **Automatic IP Banning**: Automatically ban IPs after a certain number of suspicious requests
- **Penetration Attempt Detection**: Detect and log potential penetration attempts
- **Custom Logging**: Log security events to a custom file
- **CORS Configuration**: Configure CORS settings for your web application
- **IP Geolocation**: Determine the country of an IP address
- **Flexible Storage**: Redis-enabled distributed storage, nosql, sql or in-memory storage
- **Async/Sync Support**: Works with both synchronous (Flask) and asynchronous (FastAPI) frameworks
- **Logging Backends**: Configurable logging backends with current support for Meilisearch



## Quick Start
Check the `examples` folder.


## Documentation
- [Installation Guide](docs/installation.md)
- [CLI Usage](docs/cli.md)
- [Core Features](docs/core/)
- [Framework Integration](docs/frameworks/)
- [Storage Backends](docs/storage/)

## Contributors

<<<<<<< HEAD
<a href="https://github.com/py-daily/pywebguard/graphs/contributors">
<!-- ALL-CONTRIBUTORS-LIST:START - Do not remove or modify this section -->
<!-- prettier-ignore-start -->
<!-- markdownlint-disable -->
<table>
  <tbody>
    <tr>
      <td align="center" valign="top" width="14.28%"><a href="https://github.com/hussein6065"><img src="https://avatars.githubusercontent.com/u/43960479?v=4?s=100" width="100px;" alt="Hussein Baba Fuseini"/><br /><sub><b>Hussein Baba Fuseini</b></sub></a><br /><a href="https://github.com/py-daily/pywebguard/commits?author=hussein6065" title="Documentation">📖</a></td>
    </tr>
  </tbody>
</table>
=======
<!-- ALL-CONTRIBUTORS-LIST:START - Do not remove or modify this section -->
<!-- prettier-ignore-start -->
<!-- markdownlint-disable -->
>>>>>>> ea402a30

<!-- markdownlint-restore -->
<!-- prettier-ignore-end -->

<!-- ALL-CONTRIBUTORS-LIST:END -->
<<<<<<< HEAD
  <img src="https://contrib.rocks/image?repo=py-daily/pywebguard" width="80" />
</a>
=======
>>>>>>> ea402a30


## License

This project is licensed under the [MIT License](LICENSE).
<|MERGE_RESOLUTION|>--- conflicted
+++ resolved
@@ -58,8 +58,6 @@
 
 ## Contributors
 
-<<<<<<< HEAD
-<a href="https://github.com/py-daily/pywebguard/graphs/contributors">
 <!-- ALL-CONTRIBUTORS-LIST:START - Do not remove or modify this section -->
 <!-- prettier-ignore-start -->
 <!-- markdownlint-disable -->
@@ -70,21 +68,11 @@
     </tr>
   </tbody>
 </table>
-=======
-<!-- ALL-CONTRIBUTORS-LIST:START - Do not remove or modify this section -->
-<!-- prettier-ignore-start -->
-<!-- markdownlint-disable -->
->>>>>>> ea402a30
 
 <!-- markdownlint-restore -->
 <!-- prettier-ignore-end -->
 
 <!-- ALL-CONTRIBUTORS-LIST:END -->
-<<<<<<< HEAD
-  <img src="https://contrib.rocks/image?repo=py-daily/pywebguard" width="80" />
-</a>
-=======
->>>>>>> ea402a30
 
 
 ## License
